#include <iostream>
#include <string>

#include <boost/program_options.hpp>
#include <boost/property_tree/ptree.hpp>
#include <boost/property_tree/json_parser.hpp>

#include <Eigen/Dense>
#include <Eigen/Sparse>
#include <unsupported/Eigen/SparseExtra>

#include <amgcl/amgcl.hpp>
#include <amgcl/preconditioner/cpr.hpp>
#include <amgcl/preconditioner/simple.hpp>
#include <amgcl/coarsening/smoothed_aggregation.hpp>
#include <amgcl/relaxation/as_preconditioner.hpp>
#include <amgcl/relaxation/ilu0.hpp>
#include <amgcl/relaxation/spai0.hpp>
#include <amgcl/solver/bicgstab.hpp>
#include <amgcl/backend/eigen.hpp>
#include <amgcl/adapter/crs_tuple.hpp>
#include <amgcl/make_solver.hpp>
#include <amgcl/profiler.hpp>

typedef Eigen::SparseMatrix<double, Eigen::RowMajor, int> EigenMatrix;
typedef Eigen::Matrix<double, Eigen::Dynamic, 1>          EigenVector;
typedef Eigen::Matrix<int, Eigen::Dynamic, 1>             IntVector;

namespace amgcl {
    profiler<> prof;
} // namespace amgcl

struct pmask {
    const int *pm;

    pmask(const int *pm) : pm(pm) {}

    bool operator()(size_t i) const {
        return pm[i];
    }
};

//---------------------------------------------------------------------------
int main(int argc, char *argv[]) {
    using amgcl::prof;
    using amgcl::precondition;

    // Read configuration from command line
    std::string parameter_file;
    std::string A_file;
    std::string pm_file;
    std::string rhs_file;
    std::string out_file = "out.mtx";

    namespace po = boost::program_options;
    po::options_description desc("Options");

    desc.add_options()
        ("help,h", "show help")
        (
         "params,p",
         po::value<std::string>(&parameter_file),
         "parameter file in json format"
        )
        (
         "matrix,A",
         po::value<std::string>(&A_file)->required(),
         "The system matrix in MatrixMarket format"
        )
        (
         "pmask,m",
         po::value<std::string>(&pm_file)->required(),
         "The pressure mask in MatrixMarket format"
        )
        (
         "rhs,b",
         po::value<std::string>(&rhs_file),
         "The right-hand side in MatrixMarket format"
        )
        (
         "output,o",
         po::value<std::string>(&out_file),
         "The output file (saved in MatrixMarket format)"
        )
        ;

    po::variables_map vm;
    po::store(po::parse_command_line(argc, argv, desc), vm);

    if (vm.count("help")) {
        std::cout << desc << std::endl;
        return 0;
    }

    po::notify(vm);

    // Read the matrix and the right-hand side.
    prof.tic("read");
    EigenMatrix A;
    precondition(
            Eigen::loadMarket(A, A_file),
            "Failed to load matrix file (" + A_file + ")"
            );

    std::vector<char> pm;
    {
        IntVector ipm;
        precondition(
                Eigen::loadMarketVector(ipm, pm_file),
                "Failed to load pmask file (" + pm_file + ")"
                );
        pm.assign(&ipm[0], &ipm[0] + ipm.size());
    }

    EigenVector rhs;
    if (vm.count("rhs")) {
        precondition(
                Eigen::loadMarketVector(rhs, rhs_file),
                "Failed to load RHS file (" + rhs_file + ")"
                );
    } else {
        std::cout << "RHS was not provided; using default value of 1" << std::endl;
        rhs = EigenVector::Constant(A.rows(), 1);
    }

    precondition(A.rows() == rhs.size(), "Matrix and RHS sizes differ");

    boost::property_tree::ptree prm;
    if (vm.count("params")) read_json(parameter_file, prm);

    prm.put("pmask", static_cast<void*>(&pm[0]));
    prm.put("pmask_size", pm.size());

    prof.toc("read");

    // Setup CPR preconditioner
    prof.tic("setup");
    typedef
        amgcl::preconditioner::cpr<
            amgcl::amg<
                amgcl::backend::builtin<double>,
                amgcl::coarsening::smoothed_aggregation,
                amgcl::relaxation::spai0
                >,
            amgcl::relaxation::as_preconditioner<
                amgcl::backend::builtin<double>,
                amgcl::relaxation::ilu0
                >
            >
        CPR;
    typedef
        amgcl::preconditioner::simple<
<<<<<<< HEAD
            amgcl::backend::builtin<double>,
            amgcl::coarsening::smoothed_aggregation,
            amgcl::relaxation::spai0
=======
            amgcl::amg<
                amgcl::backend::builtin<double>,
                amgcl::coarsening::smoothed_aggregation,
                amgcl::relaxation::spai0
                >,
            amgcl::relaxation::as_preconditioner<
                amgcl::backend::builtin<double>,
                amgcl::relaxation::ilu0
                >
>>>>>>> e40dec11
            >
        SIMPLE;
    typedef amgcl::solver::bicgstab< amgcl::backend::builtin<double> > Solver;

    prof.tic("amg");
    amgcl::make_solver<
        amgcl::amg<
            amgcl::backend::builtin<double>,
            amgcl::coarsening::smoothed_aggregation,
            amgcl::relaxation::ilu0
            >,
        amgcl::solver::bicgstab<
            amgcl::backend::builtin<double>
            >
        > amg_solve( A, prm );
    prof.toc("amg");

    std::cout << amg_solve.precond() << std::endl;

    prof.tic("cpr");
    CPR cpr( A, prm );
    prof.toc("cpr");

    prof.tic("simple");
    SIMPLE simple( A, prm );
    prof.toc("simple");

    Solver solve(A.rows(), prm );
    prof.toc("setup");

    // Solve the problem
    std::vector<double> f(&rhs[0], &rhs[0] + rhs.size());
    std::vector<double> x(rhs.size(), 0);

    size_t iters;
    double resid;

    prof.tic("solve");
    prof.tic("amg");
    boost::tie(iters, resid) = amg_solve(f, x);
    prof.toc("amg");

    std::cout << "AMG:" << std::endl
              << "  Iterations:     " << iters << std::endl
              << "  Reported Error: " << resid << std::endl
              << std::endl;

    boost::fill(x, 0);

    prof.tic("cpr");
    boost::tie(iters, resid) = solve(cpr.system_matrix(), cpr, f, x);
    prof.toc("cpr");

    std::cout << "CPR:" << std::endl
              << "  Iterations:     " << iters << std::endl
              << "  Reported Error: " << resid << std::endl
              << std::endl;

    boost::fill(x, 0);

    prof.tic("simple");
    boost::tie(iters, resid) = solve(simple.system_matrix(), simple, f, x);
    prof.toc("simple");

    std::cout << "SIMPLE:" << std::endl
              << "  Iterations:     " << iters << std::endl
              << "  Reported Error: " << resid << std::endl
              << std::endl;
    prof.toc("solve");

    std::cout << prof << std::endl;
}<|MERGE_RESOLUTION|>--- conflicted
+++ resolved
@@ -150,11 +150,6 @@
         CPR;
     typedef
         amgcl::preconditioner::simple<
-<<<<<<< HEAD
-            amgcl::backend::builtin<double>,
-            amgcl::coarsening::smoothed_aggregation,
-            amgcl::relaxation::spai0
-=======
             amgcl::amg<
                 amgcl::backend::builtin<double>,
                 amgcl::coarsening::smoothed_aggregation,
@@ -164,7 +159,6 @@
                 amgcl::backend::builtin<double>,
                 amgcl::relaxation::ilu0
                 >
->>>>>>> e40dec11
             >
         SIMPLE;
     typedef amgcl::solver::bicgstab< amgcl::backend::builtin<double> > Solver;
